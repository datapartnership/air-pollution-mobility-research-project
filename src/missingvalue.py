# In this script, missing data in each raster is filled using the neighbour data, 
# and the filled raster is saved in a new seperate folder: Cityname_no2_filled

from pathlib import Path
from typing import Tuple, Optional

import numpy as np
import rasterio
from rasterio.io import DatasetReader
from scipy.ndimage import generic_filter


def read_tiff(
        filename: str
) -> Tuple[DatasetReader, np.ndarray, dict, Optional[float]]:
    """
    Read a GeoTIFF file and return the raster band, metadata, and nodata value.

    Parameters
    ----------
    filename : str
        Path to the GeoTIFF file.

    Returns
    -------
    src : DatasetReader
        Rasterio dataset object.
    band : np.ndarray
        First band data from the raster.
    profile : dict
        Metadata profile of the raster.
    nodata_value : float or None
        Nodata value indicating missing data, if present.
    """

    with rasterio.open(filename) as src:
        band = src.read(1)
        profile = src.profile
        nodata_value = src.nodata
    return src, band, profile, nodata_value


def fill_nan_with_mean(
        arr: np.ndarray
) -> float:
    """
    Replace the center pixel with the mean of the neighbour cells if it is NaN.

    Parameters
    ----------
    arr : np.ndarray
        The neighborhood array around a pixel.

    Returns
    -------
    float
        Replaced value for the center pixel.
    """
    center = arr[len(arr) // 2]
    return np.nanmean(arr) if np.isnan(center) else center


def iterative_fill(
    data: np.ndarray,
    max_iter: int = 5,
    window_size: int = 9
) -> np.ndarray:
    """
    Iteratively fill NaN values using a moving average window.

    Parameters
    ----------
    data : np.ndarray
        2D array with NaN values.
    max_iter : int
        Maximum number of iterations to perform.
    window_size : int
        Size of the moving window, should be an odd number.

    Returns
    -------
    np.ndarray
        Filled 2D array.
    """
    if window_size % 2 == 0:
        raise ValueError("window_size must be an odd number to avoid raster shifting.")
    
    filled = data.copy()
    for i in range(max_iter):
        prev_nan_count = np.isnan(filled).sum()
        filled = generic_filter(filled, function=fill_nan_with_mean, size=window_size, mode='nearest')
        new_nan_count = np.isnan(filled).sum()
        if new_nan_count == 0 or new_nan_count == prev_nan_count:
            break
    return filled


def fill_missing_data(
    country: str,
    data_tiff_path: Path,
    output_path: Path
) -> None:
    """
    Fill missing (nodata) values in all TIFF files in a given directory and
    save the filled files to a subdirectory under the given output root.

    Parameters
    ----------
    country : str
        Name of the country (first letter uppercase), e.g., 'Iraq'.
    data_tiff_path : Path
        Path to the folder containing input TIFF files.
    output_path : Path
        Root path where the output folder '{country}-no2-filled' will be created.

    Returns
    -------
    None
        Processed TIFF files are saved to the output directory under output_path.
    """
    # Collect all .tif files
    tiff_files = sorted([f for f in data_tiff_path.glob("*.tif")])
    n_task = len(tiff_files)

    # Define output directory and create it if not exist
    output_dir = output_path / f"{country}-no2-filled"
    output_dir.mkdir(parents=True, exist_ok=True)

    for index, tiff_path in enumerate(tiff_files):
        date = tiff_path.stem.split('_')[2]
        print(f"Processing {index + 1}/{n_task}: {date}")

        file_size_mb = tiff_path.stat().st_size / (1024 * 1024)
        if file_size_mb < 1:
            print(f"Skipping {date}: file size {file_size_mb:.2f}MB < 1MB.")
            continue

        src, band, profile, nodata_value = read_tiff(tiff_path)
        if nodata_value is not None:
            band = np.where(band == nodata_value, np.nan, band)

        band_filled = iterative_fill(band, max_iter=10, window_size=9)

        output_file = output_dir / f"{country}_NO2_{date}_filled.tif"
        with rasterio.open(output_file, 'w', **profile) as dst:
            filled_band = np.where(np.isnan(band_filled), nodata_value, band_filled)
            dst.write(filled_band.astype(profile['dtype']), 1)


from datetime import datetime, timedelta
import calendar

def day_number_to_date(year, day_number):
    is_leap = calendar.isleap(year)
    max_days = 366 if is_leap else 365

    if 1 <= day_number <= max_days:
        date = datetime(year, 1, 1) + timedelta(days=day_number - 1)
        return date.strftime("%Y-%m-%d")
    else:
        raise ValueError(f"{day_number} exceed {year} maximum {max_days}")


from scipy.ndimage import generic_filter

def fill_ntl_missing_data(
    city: str,
    data_tiff_path: Path,
    output_path: Path
) -> None:
    """
    Fill missing (nodata) values in all TIFF files in a given directory and
    save the filled files to a subdirectory under the given output root.

    Parameters
    ----------
    country : str
        Name of the country (first letter uppercase), e.g., 'Iraq'.
    data_tiff_path : Path
        Path to the folder containing input TIFF files.
    output_path : Path
        Root path where the output folder '{country}-no2-filled' will be created.

    Returns
    -------
    None
        Processed TIFF files are saved to the output directory under output_path.
    """
    # Collect all .tif files
    tiff_files = sorted([f for f in data_tiff_path.glob("*.tif")])
    n_task = len(tiff_files)

    # Define output directory and create it if not exist
    output_dir = output_path / f"{city}-NTL-filled"
    output_dir.mkdir(parents=True, exist_ok=True)

    for index, tiff_path in enumerate(tiff_files):
        date_str = tiff_path.stem.split('.')[1]
        year = int(date_str[1:5])      # '2023' -> 2023
        day = int(date_str[5:8])
        date = day_number_to_date(year, day)
        print(f"Processing {index + 1}/{n_task}: {date}")

        # file_size_mb = tiff_path.stat().st_size / (1024 * 1024)
        # if file_size_mb < 1:
        #     print(f"Skipping {date}: file size {file_size_mb:.2f}MB < 1MB.")
        #     continue

        src, band, profile, nodata_value = read_tiff(tiff_path)
        if nodata_value is not None:
            band = np.where(band == nodata_value, np.nan, band)

        band_filled = iterative_fill(band, max_iter=10, window_size=9)

        output_file = output_dir / f"{city}_NTL_{date}_filled.tif"
        with rasterio.open(output_file, 'w', **profile) as dst:
            filled_band = np.where(np.isnan(band_filled), nodata_value, band_filled)
            dst.write(filled_band.astype(profile['dtype']), 1)

<<<<<<< HEAD

def fill_temp_missing_data(
=======
def fill_class_with_mode(data, nodata=np.nan):
    mask = np.isnan(data) if np.isnan(nodata) else (data == nodata)

    def mode_filter(values):
        vals = values[~np.isnan(values)]
        if len(vals) == 0:
            return np.nan
        return np.bincount(vals.astype(int)).argmax()

    filled = generic_filter(data, mode_filter, size=3, mode='constant', cval=np.nan)
    result = np.where(mask, filled, data)
    return result




def fill_cloud_missing_data(
>>>>>>> 761c6df2
    city: str,
    data_tiff_path: Path,
    output_path: Path
) -> None:
    """
    Fill missing (nodata) values in all TIFF files in a given directory and
    save the filled files to a subdirectory under the given output root.

    Parameters
    ----------
    country : str
        Name of the country (first letter uppercase), e.g., 'Iraq'.
    data_tiff_path : Path
        Path to the folder containing input TIFF files.
    output_path : Path
<<<<<<< HEAD
        Root path where the output folder '{country}-temp-filled' will be created.
=======
        Root path where the output folder '{country}-cloud-filled' will be created.
>>>>>>> 761c6df2

    Returns
    -------
    None
        Processed TIFF files are saved to the output directory under output_path.
    """
    # Collect all .tif files
    tiff_files = sorted([f for f in data_tiff_path.glob("*.tif")])
    n_task = len(tiff_files)

    # Define output directory and create it if not exist
<<<<<<< HEAD
    output_dir = output_path / f"{city}-temp-filled"
    output_dir.mkdir(parents=True, exist_ok=True)

    for index, tiff_path in enumerate(tiff_files):
        parts = tiff_path.stem.split('_')  # ['MODIS', 'LST', 'Day', '2023', '01', '01']
        date_str = f"{parts[3]}{parts[4]}{parts[5]}"
=======
    output_dir = output_path / f"{city}-cloud-filled"
    output_dir.mkdir(parents=True, exist_ok=True)

    for index, tiff_path in enumerate(tiff_files):
        date_str = tiff_path.stem.split('_')[2]
>>>>>>> 761c6df2
        year = int(date_str[0:4])      # '2023' -> 2023
        month = int(date_str[4:6])
        day = int(date_str[6:8])
        date = datetime(year, month, day).date()
        print(f"Processing {index + 1}/{n_task}: {date}")

        src, band, profile, nodata_value = read_tiff(tiff_path)
        if nodata_value is not None:
            band = np.where(band == nodata_value, np.nan, band)

<<<<<<< HEAD
        band_filled = iterative_fill(band, max_iter=10, window_size=9)

        output_file = output_dir / f"{city}_temp_{date}_filled.tif"
=======
        band_filled = fill_class_with_mode(band, nodata=nodata_value)

        output_file = output_dir / f"{city}_Cloud_{date}_filled.tif"
>>>>>>> 761c6df2
        with rasterio.open(output_file, 'w', **profile) as dst:
            filled_band = np.where(np.isnan(band_filled), nodata_value, band_filled)
            dst.write(filled_band.astype(profile['dtype']), 1)<|MERGE_RESOLUTION|>--- conflicted
+++ resolved
@@ -217,10 +217,6 @@
             filled_band = np.where(np.isnan(band_filled), nodata_value, band_filled)
             dst.write(filled_band.astype(profile['dtype']), 1)
 
-<<<<<<< HEAD
-
-def fill_temp_missing_data(
-=======
 def fill_class_with_mode(data, nodata=np.nan):
     mask = np.isnan(data) if np.isnan(nodata) else (data == nodata)
 
@@ -238,7 +234,6 @@
 
 
 def fill_cloud_missing_data(
->>>>>>> 761c6df2
     city: str,
     data_tiff_path: Path,
     output_path: Path
@@ -254,11 +249,7 @@
     data_tiff_path : Path
         Path to the folder containing input TIFF files.
     output_path : Path
-<<<<<<< HEAD
-        Root path where the output folder '{country}-temp-filled' will be created.
-=======
         Root path where the output folder '{country}-cloud-filled' will be created.
->>>>>>> 761c6df2
 
     Returns
     -------
@@ -270,20 +261,11 @@
     n_task = len(tiff_files)
 
     # Define output directory and create it if not exist
-<<<<<<< HEAD
-    output_dir = output_path / f"{city}-temp-filled"
-    output_dir.mkdir(parents=True, exist_ok=True)
-
-    for index, tiff_path in enumerate(tiff_files):
-        parts = tiff_path.stem.split('_')  # ['MODIS', 'LST', 'Day', '2023', '01', '01']
-        date_str = f"{parts[3]}{parts[4]}{parts[5]}"
-=======
     output_dir = output_path / f"{city}-cloud-filled"
     output_dir.mkdir(parents=True, exist_ok=True)
 
     for index, tiff_path in enumerate(tiff_files):
         date_str = tiff_path.stem.split('_')[2]
->>>>>>> 761c6df2
         year = int(date_str[0:4])      # '2023' -> 2023
         month = int(date_str[4:6])
         day = int(date_str[6:8])
@@ -294,15 +276,61 @@
         if nodata_value is not None:
             band = np.where(band == nodata_value, np.nan, band)
 
-<<<<<<< HEAD
+        band_filled = fill_class_with_mode(band, nodata=nodata_value)
+
+        output_file = output_dir / f"{city}_Cloud_{date}_filled.tif"
+        with rasterio.open(output_file, 'w', **profile) as dst:
+            filled_band = np.where(np.isnan(band_filled), nodata_value, band_filled)
+            dst.write(filled_band.astype(profile['dtype']), 1)
+
+
+def fill_temp_missing_data(
+    city: str,
+    data_tiff_path: Path,
+    output_path: Path
+) -> None:
+    """
+    Fill missing (nodata) values in all TIFF files in a given directory and
+    save the filled files to a subdirectory under the given output root.
+
+    Parameters
+    ----------
+    country : str
+        Name of the country (first letter uppercase), e.g., 'Iraq'.
+    data_tiff_path : Path
+        Path to the folder containing input TIFF files.
+    output_path : Path
+        Root path where the output folder '{country}-temp-filled' will be created.
+
+    Returns
+    -------
+    None
+        Processed TIFF files are saved to the output directory under output_path.
+    """
+    # Collect all .tif files
+    tiff_files = sorted([f for f in data_tiff_path.glob("*.tif")])
+    n_task = len(tiff_files)
+
+    # Define output directory and create it if not exist
+    output_dir = output_path / f"{city}-temp-filled"
+    output_dir.mkdir(parents=True, exist_ok=True)
+
+    for index, tiff_path in enumerate(tiff_files):
+        parts = tiff_path.stem.split('_')  # ['MODIS', 'LST', 'Day', '2023', '01', '01']
+        date_str = f"{parts[3]}{parts[4]}{parts[5]}"
+        year = int(date_str[0:4])      # '2023' -> 2023
+        month = int(date_str[4:6])
+        day = int(date_str[6:8])
+        date = datetime(year, month, day).date()
+        print(f"Processing {index + 1}/{n_task}: {date}")
+
+        src, band, profile, nodata_value = read_tiff(tiff_path)
+        if nodata_value is not None:
+            band = np.where(band == nodata_value, np.nan, band)
+
         band_filled = iterative_fill(band, max_iter=10, window_size=9)
 
         output_file = output_dir / f"{city}_temp_{date}_filled.tif"
-=======
-        band_filled = fill_class_with_mode(band, nodata=nodata_value)
-
-        output_file = output_dir / f"{city}_Cloud_{date}_filled.tif"
->>>>>>> 761c6df2
         with rasterio.open(output_file, 'w', **profile) as dst:
             filled_band = np.where(np.isnan(band_filled), nodata_value, band_filled)
             dst.write(filled_band.astype(profile['dtype']), 1)