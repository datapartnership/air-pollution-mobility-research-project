--- conflicted
+++ resolved
@@ -407,16 +407,6 @@
     print(f"All clipped TIFF files saved to {output_dir}")
     return output_dir
 
-<<<<<<< HEAD
-import pandas as pd
-from typing import List
-
-import ee
-ee.Authenticate() # For the first Initialization, individual API is needed to log into Google Earth Engine
-ee.Initialize()
-
-# Function: generate desired time period of NO2 data  
-=======
 def clip_tiff_temp_by_bbox(city, data_tiff_path, output_path,
                     min_lon, min_lat, max_lon, max_lat):
     """
@@ -519,7 +509,6 @@
     print(f"All clipped TIFF files saved to {output_dir}")
     return output_dir
 
->>>>>>> c0f75fd7
 def specific_date(start_date: str, end_date: str, time_resolution: str = 'D') -> List[str]:
     """
     Generate a list of dates within specified time period and resolution.
@@ -541,4 +530,32 @@
         .strftime('%Y-%m-%d')
         .tolist()
     )
+    return dates
+
+import pandas as pd
+from typing import List
+
+
+# Function: generate desired time period of NO2 data  
+def specific_date(start_date: str, end_date: str, time_resolution: str = 'D') -> List[str]:
+    """
+    Generate a list of dates within specified time period and resolution.
+
+    Parameters:
+    - start_date: str
+        Start date, format: 'YYYY-MM-DD'.
+    - end_date: str
+        End date, format: 'YYYY-MM-DD'.
+    - time_resolution: str
+        Time resolution (e.g., 'D' for daily, 'W' for weekly, 'M' for monthly). Default is 'D'.
+    
+    Return:
+    - dates(list): List of date strings marking the ends of each time segment, format: 'YYYY-MM-DD'.
+    
+    """
+    dates = (
+        pd.date_range(start_date, end_date, freq = time_resolution)
+        .strftime('%Y-%m-%d')
+        .tolist()
+    )
     return dates