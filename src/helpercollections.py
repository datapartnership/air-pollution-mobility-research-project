--- conflicted
+++ resolved
@@ -191,11 +191,7 @@
     return gdfs
 
 
-<<<<<<< HEAD
 def clip_tiff_temp_by_bbox(city, data_tiff_path, output_path,
-=======
-def clip_cloud_tiff_by_bbox(city, data_tiff_path, output_path,
->>>>>>> 761c6df2
                       min_lon, min_lat, max_lon, max_lat):
     """
     Clip all GeoTIFF files in a folder by a bounding box,
@@ -218,11 +214,7 @@
     tiff_files = sorted(data_tiff_path.glob("*.tif"))
     n_task = len(tiff_files)
 
-<<<<<<< HEAD
     output_dir = output_path / f"{city}-temp-clipped"
-=======
-    output_dir = output_path / f"{city}-cloud-clipped"
->>>>>>> 761c6df2
     output_dir.mkdir(parents=True, exist_ok=True)
 
     bbox = box(min_lon, min_lat, max_lon, max_lat)
@@ -248,8 +240,110 @@
             dest.write(out_image)
 
     print(f"All clipped TIFF files saved to {output_dir}")
-<<<<<<< HEAD
     return output_dir
-=======
+
+
+
+def clip_tiff_temp_by_bbox(city, data_tiff_path, output_path,
+                      min_lon, min_lat, max_lon, max_lat):
+    """
+    Clip all GeoTIFF files in a folder by a bounding box,
+    and save clipped rasters to a new folder.
+
+    Parameters:
+    - city (str): City name used to name output folder
+    - data_tiff_path (Path): Folder containing input GeoTIFF files
+    - output_path (Path): Folder to save clipped GeoTIFF files
+    - min_lon, min_lat, max_lon, max_lat (float): bounding box coords
+
+    Returns:
+    - output_dir (Path): Path of folder containing clipped TIFFs
+    """
+    if not isinstance(data_tiff_path, Path):
+        data_tiff_path = Path(data_tiff_path)
+    if not isinstance(output_path, Path):
+        output_path = Path(output_path)
+
+    tiff_files = sorted(data_tiff_path.glob("*.tif"))
+    n_task = len(tiff_files)
+
+    output_dir = output_path / f"{city}-temp-clipped"
+    output_dir.mkdir(parents=True, exist_ok=True)
+
+    bbox = box(min_lon, min_lat, max_lon, max_lat)
+    geo = [mapping(bbox)]
+
+    for index, tiff_path in enumerate(tiff_files):
+        print(f"Processing {index + 1}/{n_task}: {tiff_path.name}")
+
+        with rasterio.open(tiff_path) as src:
+            out_image, out_transform = mask(src, geo, crop=True)
+            out_meta = src.meta.copy()
+
+        out_meta.update({
+            "driver": "GTiff",
+            "height": out_image.shape[1],
+            "width": out_image.shape[2],
+            "transform": out_transform
+        })
+
+        output_tiff_path = output_dir / tiff_path.name
+
+        with rasterio.open(output_tiff_path, "w", **out_meta) as dest:
+            dest.write(out_image)
+
+    print(f"All clipped TIFF files saved to {output_dir}")
     return output_dir
->>>>>>> 761c6df2
+
+
+
+def clip_cloud_tiff_by_bbox(city, data_tiff_path, output_path,
+                      min_lon, min_lat, max_lon, max_lat):
+    """
+    Clip all GeoTIFF files in a folder by a bounding box,
+    and save clipped rasters to a new folder.
+
+    Parameters:
+    - city (str): City name used to name output folder
+    - data_tiff_path (Path): Folder containing input GeoTIFF files
+    - output_path (Path): Folder to save clipped GeoTIFF files
+    - min_lon, min_lat, max_lon, max_lat (float): bounding box coords
+
+    Returns:
+    - output_dir (Path): Path of folder containing clipped TIFFs
+    """
+    if not isinstance(data_tiff_path, Path):
+        data_tiff_path = Path(data_tiff_path)
+    if not isinstance(output_path, Path):
+        output_path = Path(output_path)
+
+    tiff_files = sorted(data_tiff_path.glob("*.tif"))
+    n_task = len(tiff_files)
+
+    output_dir = output_path / f"{city}-cloud-clipped"
+    output_dir.mkdir(parents=True, exist_ok=True)
+
+    bbox = box(min_lon, min_lat, max_lon, max_lat)
+    geo = [mapping(bbox)]
+
+    for index, tiff_path in enumerate(tiff_files):
+        print(f"Processing {index + 1}/{n_task}: {tiff_path.name}")
+
+        with rasterio.open(tiff_path) as src:
+            out_image, out_transform = mask(src, geo, crop=True)
+            out_meta = src.meta.copy()
+
+        out_meta.update({
+            "driver": "GTiff",
+            "height": out_image.shape[1],
+            "width": out_image.shape[2],
+            "transform": out_transform
+        })
+
+        output_tiff_path = output_dir / tiff_path.name
+
+        with rasterio.open(output_tiff_path, "w", **out_meta) as dest:
+            dest.write(out_image)
+
+    print(f"All clipped TIFF files saved to {output_dir}")
+    return output_dir