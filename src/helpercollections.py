import geopandas as gpd
import pandas as pd
import numpy as np
import fiona
from pathlib import Path
import os

def merge_multiple_gpkgs(
        feature_mesh_paths: list[Path], 
        output_folder: Path
) -> None:
    """
    Merge multiple GeoPackage files from different folders by matching filenames,
    concatenating all layers within each file, and combining data side-by-side
    while avoiding duplicated columns.

    Parameters
    -----------
    feature_mesh_paths : list of Path
        List of folder paths, each containing GeoPackage files to merge.
        It is assumed that files with the same name exist in these folders.

    output_folder : Path
        Folder path where the merged GeoPackage files will be saved.
        This folder will be created if it doesn't exist.

    Example usage
    --------------
    `DATA_PATH = Path("your/data/root/path")`

    `feature_mesh_paths = [DATA_PATH / "addis-no2-mesh-data", DATA_PATH / "addis-OSM-mesh-data", DATA_PATH / "addis-pop-mesh-data"]`

    `output_folder = DATA_PATH / "addis-mesh-data"`

    `output_folder.mkdir(exist_ok=True)`
    
    `merge_multiple_gpkgs(feature_mesh_paths, output_folder)`
        
    """

    # Make sure the output folder exists
    output_folder.mkdir(exist_ok=True)
    
    # Get list of file names from the first directory (assume same files in all)
    file_names = [f.name for f in feature_mesh_paths[0].glob("*.gpkg")]

    for file_name in file_names:
        gdf_list = []

        for folder in feature_mesh_paths:
            file_path = folder / file_name

            if not file_path.exists():
                print(f"{file_path} does not exist, skipping.")
                continue

            # List all layers in the GeoPackage and read them
            layers = fiona.listlayers(file_path)
            layer_gdfs = []
            for lyr in layers:
                gdf = gpd.read_file(file_path, layer=lyr)
                layer_gdfs.append(gdf)

            if not layer_gdfs:
                print(f"No valid layers found in {file_path}, skipping.")
                continue

            # Concatenate all layers vertically into a single GeoDataFrame
            merged = pd.concat(layer_gdfs, ignore_index=True)
            merged_gdf = gpd.GeoDataFrame(merged)

            # Add 'no2_mean' column if it does not exist
            if 'no2_mean' not in merged_gdf.columns:
                merged_gdf['no2_mean'] = np.nan

            gdf_list.append(merged_gdf)

        if gdf_list:
            try:
                # Keep geometry from the first GeoDataFrame, drop geometry from others
                base_gdf = gdf_list[0]
                other_gdfs = []

                existing_columns = set(base_gdf.columns)
                existing_columns.discard('geometry')  # Handle geometry separately

                for gdf in gdf_list[1:]:
                    # Drop geometry column
                    gdf = gdf.drop(columns='geometry', errors='ignore')

                    # Remove columns that already exist in base_gdf to avoid duplicates
                    duplicate_cols = [col for col in gdf.columns if col in existing_columns]
                    gdf = gdf.drop(columns=duplicate_cols, errors='ignore')

                    # Update existing columns set
                    existing_columns.update(gdf.columns)

                    other_gdfs.append(gdf)

                # Concatenate all GeoDataFrames side-by-side (axis=1)
                combined_df = pd.concat([base_gdf] + other_gdfs, axis=1)
                combined_gdf = gpd.GeoDataFrame(combined_df, geometry='geometry', crs=base_gdf.crs)

                # Save the combined GeoDataFrame as a new GeoPackage
                output_path = output_folder / file_name
                combined_gdf.to_file(output_path, driver="GPKG")
                # print(f"{file_name} saved successfully.")

            except Exception as e:
                print(f"Error merging {file_name}: {e}")
        else:
            print(f"No valid data found for {file_name}, skipping save.")


from rasterio.mask import mask
from shapely.geometry import box, mapping
import os
from pathlib import Path
import rasterio

def clip_tiff_by_bbox(city, data_tiff_path, output_path,
                      min_lon, min_lat, max_lon, max_lat):
    """
    Clip all GeoTIFF files in a folder by a bounding box,
    and save clipped rasters to a new folder.

    Parameters:
    - city (str): City name used to name output folder
    - data_tiff_path (Path): Folder containing input GeoTIFF files
    - output_path (Path): Folder to save clipped GeoTIFF files
    - min_lon, min_lat, max_lon, max_lat (float): bounding box coords

    Returns:
    - output_dir (Path): Path of folder containing clipped TIFFs
    """
    if not isinstance(data_tiff_path, Path):
        data_tiff_path = Path(data_tiff_path)
    if not isinstance(output_path, Path):
        output_path = Path(output_path)

    tiff_files = sorted(data_tiff_path.glob("*.tif"))
    n_task = len(tiff_files)

    output_dir = output_path / f"{city}-NTL-clipped"
    output_dir.mkdir(parents=True, exist_ok=True)

    bbox = box(min_lon, min_lat, max_lon, max_lat)
    geo = [mapping(bbox)]

    for index, tiff_path in enumerate(tiff_files):
        print(f"Processing {index + 1}/{n_task}: {tiff_path.name}")

        with rasterio.open(tiff_path) as src:
            out_image, out_transform = mask(src, geo, crop=True)
            out_meta = src.meta.copy()

        out_meta.update({
            "driver": "GTiff",
            "height": out_image.shape[1],
            "width": out_image.shape[2],
            "transform": out_transform
        })

        output_tiff_path = output_dir / tiff_path.name

        with rasterio.open(output_tiff_path, "w", **out_meta) as dest:
            dest.write(out_image)

    print(f"All clipped TIFF files saved to {output_dir}")
    return output_dir

from pathlib import Path
from tqdm import tqdm
from typing import List

def load_gpkgs(data_folder: Path) -> List[gpd.GeoDataFrame]:
    """"
    Read all the gpkg into one list, each element being one mesh, GeoDataFrame.

    Usage:
    >>> load_gpkgs(DATA_PATH / "addis-mesh-data")
    """
    gpkg_files = sorted(data_folder.glob('*.gpkg'))
    gdfs = []
    for file in tqdm(gpkg_files, desc="Reading GPKG files"):
        try:
            gdf = gpd.read_file(file)
            gdfs.append(gdf)
        except Exception as e:
            print(f"Failed to read {file}, error: {e}")
    return gdfs


<<<<<<< HEAD

import geopandas as gpd
import pandas as pd
import fiona
from pathlib import Path

def fill_tci_to_gpkg(
        gpkg_folder: Path, 
        tci_csv_folder: Path, 
        output_folder: Path
):
    """
    Inject TCI values into each mesh GPKG file and save to a new GPKG file.

    Parameters
    ----------
    - gpkg_folder: Path 
        Path to the folder containing empty mesh GPKG files.
    - tci_csv_folder: Path
        Path to the folder containing 'tci_baghdad_2023.csv' and 'tci_baghdad_2024.csv'.
    - output_folder: Path
        Path to the folder where the output GPKG files will be saved.
    """
    output_folder.mkdir(exist_ok=True, parents=True)

    # Read and merge TCI data from both years
    df1 = pd.read_csv(tci_csv_folder / 'tci_baghdad_2023.csv')
    df2 = pd.read_csv(tci_csv_folder / 'tci_baghdad_2024.csv')
    df = pd.concat([df1, df2], axis=1)
    df = df.loc[:, ~df.columns.duplicated()]  # Remove duplicate columns
    df = df.fillna(0)  # Set NA to 0

    # Complete full date range from 2023-01-01 to 2024-12-31
    non_date_cols = ["geom_id", "geometry"]
    date_cols = [col for col in df.columns if col not in non_date_cols]

    full_dates = pd.date_range(start="2023-01-01", end="2024-12-31")
    full_date_strs = [d.strftime("%Y-%m-%d") for d in full_dates]

    # Add missing date columns with NaN
    missing_dates = sorted(set(full_date_strs) - set(date_cols))
    for missing in missing_dates:
        df[missing] = 0.0

    # Reorder columns: non-date columns first, then sorted dates
    ordered_columns = non_date_cols + sorted(full_date_strs)
    df = df[ordered_columns]

    # Iterate through each GPKG file
    for gpkg_path in gpkg_folder.glob("*.gpkg"):
        try:
            layer_name = fiona.listlayers(gpkg_path)[0]
            output_name = gpkg_path.stem
            date_str = gpkg_path.stem.split("baghdad-")[-1].split(".gpkg")[0]

            print(f"Processing file: {output_name}")

            gdf = gpd.read_file(gpkg_path, layer=layer_name)

            if date_str not in df.columns:
                print(f"[Skipped] {date_str} not found in TCI data")
                continue

            # Inject TCI value for that specific date
            gdf["TCI"] = df[date_str].values  # Ensure row count matches 

            output_file = output_folder / f"{output_name}.gpkg"
            gdf.to_file(output_file, layer=layer_name, driver="GPKG")

        except Exception as e:
            print(f"[Error] Failed to process {gpkg_path.name}: {e}")
=======
def clip_cloud_tiff_by_bbox(city, data_tiff_path, output_path,
                    min_lon, min_lat, max_lon, max_lat):
    """
    Clip all GeoTIFF files in a folder by a bounding box,
    and save clipped rasters to a new folder.

    Parameters:
    - city (str): City name used to name output folder
    - data_tiff_path (Path): Folder containing input GeoTIFF files
    - output_path (Path): Folder to save clipped GeoTIFF files
    - min_lon, min_lat, max_lon, max_lat (float): bounding box coords

    Returns:
    - output_dir (Path): Path of folder containing clipped TIFFs
    """
    if not isinstance(data_tiff_path, Path):
        data_tiff_path = Path(data_tiff_path)
    if not isinstance(output_path, Path):
        output_path = Path(output_path)

    tiff_files = sorted(data_tiff_path.glob("*.tif"))
    n_task = len(tiff_files)

    output_dir = output_path / f"{city}-cloud-clipped"
    output_dir.mkdir(parents=True, exist_ok=True)

    bbox = box(min_lon, min_lat, max_lon, max_lat)
    geo = [mapping(bbox)]

    for index, tiff_path in enumerate(tiff_files):
        print(f"Processing {index + 1}/{n_task}: {tiff_path.name}")

        with rasterio.open(tiff_path) as src:
            out_image, out_transform = mask(src, geo, crop=True)
            out_meta = src.meta.copy()

        out_meta.update({
            "driver": "GTiff",
            "height": out_image.shape[1],
            "width": out_image.shape[2],
            "transform": out_transform
        })

        output_tiff_path = output_dir / tiff_path.name

        with rasterio.open(output_tiff_path, "w", **out_meta) as dest:
            dest.write(out_image)

    print(f"All clipped TIFF files saved to {output_dir}")
    return output_dir
>>>>>>> a65f6aa5
<|MERGE_RESOLUTION|>--- conflicted
+++ resolved
@@ -191,7 +191,6 @@
     return gdfs
 
 
-<<<<<<< HEAD
 
 import geopandas as gpd
 import pandas as pd
@@ -263,7 +262,81 @@
 
         except Exception as e:
             print(f"[Error] Failed to process {gpkg_path.name}: {e}")
-=======
+
+
+
+import geopandas as gpd
+import pandas as pd
+import fiona
+from pathlib import Path
+
+def fill_tci_to_gpkg(
+        gpkg_folder: Path, 
+        tci_csv_folder: Path, 
+        output_folder: Path
+):
+    """
+    Inject TCI values into each mesh GPKG file and save to a new GPKG file.
+
+    Parameters
+    ----------
+    - gpkg_folder: Path 
+        Path to the folder containing empty mesh GPKG files.
+    - tci_csv_folder: Path
+        Path to the folder containing 'tci_baghdad_2023.csv' and 'tci_baghdad_2024.csv'.
+    - output_folder: Path
+        Path to the folder where the output GPKG files will be saved.
+    """
+    output_folder.mkdir(exist_ok=True, parents=True)
+
+    # Read and merge TCI data from both years
+    df1 = pd.read_csv(tci_csv_folder / 'tci_baghdad_2023.csv')
+    df2 = pd.read_csv(tci_csv_folder / 'tci_baghdad_2024.csv')
+    df = pd.concat([df1, df2], axis=1)
+    df = df.loc[:, ~df.columns.duplicated()]  # Remove duplicate columns
+    df = df.fillna(0)  # Set NA to 0
+
+    # Complete full date range from 2023-01-01 to 2024-12-31
+    non_date_cols = ["geom_id", "geometry"]
+    date_cols = [col for col in df.columns if col not in non_date_cols]
+
+    full_dates = pd.date_range(start="2023-01-01", end="2024-12-31")
+    full_date_strs = [d.strftime("%Y-%m-%d") for d in full_dates]
+
+    # Add missing date columns with NaN
+    missing_dates = sorted(set(full_date_strs) - set(date_cols))
+    for missing in missing_dates:
+        df[missing] = 0.0
+
+    # Reorder columns: non-date columns first, then sorted dates
+    ordered_columns = non_date_cols + sorted(full_date_strs)
+    df = df[ordered_columns]
+
+    # Iterate through each GPKG file
+    for gpkg_path in gpkg_folder.glob("*.gpkg"):
+        try:
+            layer_name = fiona.listlayers(gpkg_path)[0]
+            output_name = gpkg_path.stem
+            date_str = gpkg_path.stem.split("baghdad-")[-1].split(".gpkg")[0]
+
+            print(f"Processing file: {output_name}")
+
+            gdf = gpd.read_file(gpkg_path, layer=layer_name)
+
+            if date_str not in df.columns:
+                print(f"[Skipped] {date_str} not found in TCI data")
+                continue
+
+            # Inject TCI value for that specific date
+            gdf["TCI"] = df[date_str].values  # Ensure row count matches 
+
+            output_file = output_folder / f"{output_name}.gpkg"
+            gdf.to_file(output_file, layer=layer_name, driver="GPKG")
+
+        except Exception as e:
+            print(f"[Error] Failed to process {gpkg_path.name}: {e}")
+
+
 def clip_cloud_tiff_by_bbox(city, data_tiff_path, output_path,
                     min_lon, min_lat, max_lon, max_lat):
     """
@@ -313,5 +386,4 @@
             dest.write(out_image)
 
     print(f"All clipped TIFF files saved to {output_dir}")
-    return output_dir
->>>>>>> a65f6aa5
+    return output_dir