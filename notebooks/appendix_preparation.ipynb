{
 "cells": [
  {
   "cell_type": "markdown",
   "metadata": {},
   "source": [
    "# Appendix - Code Assiting Data Preparation"
   ]
  },
  {
   "cell_type": "markdown",
   "metadata": {},
   "source": [
    "## README\n",
    "\n",
    "TBC-------------"
   ]
  },
  {
   "cell_type": "markdown",
   "metadata": {},
   "source": [
    "## 0 Initial Run"
   ]
  },
  {
   "cell_type": "markdown",
   "metadata": {},
   "source": [
    "Run the following cell every time you start a new kernel to configure related parameters."
   ]
  },
  {
   "cell_type": "code",
   "execution_count": 2,
   "metadata": {},
   "outputs": [],
   "source": [
    "from pathlib import Path\n",
    "import sys\n",
    "\n",
    "curr_root = Path().resolve()    # current file path\n",
    "repo_root = curr_root.parent    # current repository path\n",
    "data_root = repo_root / \"data\"  # path for saving the data\n",
    "src_root = repo_root / \"src\"    # path for other sources\n",
    "sys.path.append(str(src_root))  # add src to system path to import custom functions\n"
   ]
  },
  {
   "cell_type": "markdown",
   "metadata": {},
   "source": [
    "## 1 Data Download Functions"
   ]
  },
  {
   "cell_type": "markdown",
   "metadata": {},
   "source": [
    "### 1.1 NO2 Data Download "
   ]
  },
  {
   "cell_type": "markdown",
   "metadata": {},
   "source": [
    "In this section, NO2 pollution data from [Google Earth Engine Sentinel 5P](https://developers.google.com/earth-engine/datasets/catalog/COPERNICUS_S5P_NRTI_L3_NO2) is downloaded, for both Ethiopia and Iraq in country level.\n",
    "\n",
    "From related literature and data quality, we finally decided to use **NO2_column_number_density** as the proxy for NO2 concentration level."
   ]
  },
  {
   "cell_type": "markdown",
   "metadata": {},
   "source": [
    "#### 1) Custom Functions"
   ]
  },
  {
   "cell_type": "markdown",
   "metadata": {},
   "source": [
    "Custom function to generate desired time period of NOx data."
   ]
  },
  {
   "cell_type": "code",
   "execution_count": null,
   "metadata": {},
   "outputs": [],
   "source": [
    "import pandas as pd\n",
    "from typing import List\n",
    "\n",
    "import ee\n",
    "ee.Authenticate() # For the first Initialization, individual API is needed to log into Google Earth Engine\n",
    "ee.Initialize()\n",
    "\n",
    "# Function: generate desired time period of NO2 data  \n",
    "def specific_date(start_date: str, end_date: str, time_resolution: str = 'D') -> List[str]:\n",
    "    \"\"\"\n",
    "    Generate a list of dates within specified time period and resolution.\n",
    "\n",
    "    Parameters:\n",
    "    - start_date: str\n",
    "        Start date, format: 'YYYY-MM-DD'.\n",
    "    - end_date: str\n",
    "        End date, format: 'YYYY-MM-DD'.\n",
    "    - time_resolution: str\n",
    "        Time resolution (e.g., 'D' for daily, 'W' for weekly, 'M' for monthly). Default is 'D'.\n",
    "    \n",
    "    Return:\n",
    "    - dates(list): List of date strings marking the ends of each time segment, format: 'YYYY-MM-DD'.\n",
    "    \n",
    "    \"\"\"\n",
    "    dates = (\n",
    "        pd.date_range(start_date, end_date, freq = time_resolution)\n",
    "        .strftime('%Y-%m-%d')\n",
    "        .tolist()\n",
    "    )\n",
    "    return dates\n"
   ]
  },
  {
   "cell_type": "markdown",
   "metadata": {},
   "source": [
    "Request tasks to download in Google Drive."
   ]
  },
  {
   "cell_type": "code",
   "execution_count": null,
   "metadata": {},
   "outputs": [],
   "source": [
    "# Function: download NO2 data\n",
    "def download_no2_country(country_name: str, dates: list):\n",
    "    \"\"\"\n",
    "    Request NO2 data download from Earth Engine for a specified country and time period\n",
    "\n",
    "    Parameters:\n",
    "    - country_name: str\n",
    "        Name of the target country. Must match the format used by Earth Engine.\n",
    "    - dates: list\n",
    "        List containing the desired time range, (e.g., [start_date, end_date]).\n",
    "\n",
    "    Return:\n",
    "    - None. Sends a/multiple request(s) to Earth Engine to initiate data download.\n",
    "        Exported files are saved under a folder named 'NO2_<country_name>' in first-level Google Drive directory.\n",
    "        Each exported .tiff file is named using its starting date.\n",
    "    \"\"\"\n",
    "    \n",
    "    countries = ee.FeatureCollection('USDOS/LSIB_SIMPLE/2017')\n",
    "    country = countries.filter(ee.Filter.eq('country_na', country_name)).geometry()\n",
    "\n",
    "    n_dates = len(dates)\n",
    "\n",
    "    for i in range(n_dates-1):\n",
    "\n",
    "        date_start, date_end = dates[i], dates[i+1]\n",
    "\n",
    "        no2 = (ee.ImageCollection('COPERNICUS/S5P/NRTI/L3_NO2')\n",
    "            .select('tropospheric_NO2_column_number_density')\n",
    "            .filterDate(date_start, date_end)\n",
    "            .mean())\n",
    "\n",
    "        task = ee.batch.Export.image.toDrive(\n",
    "            image=no2,\n",
    "            description=f'{country_name}_NO2_{date_start}_{date_end}',\n",
    "            folder=f'NO2_{country_name}',\n",
    "            fileNamePrefix=f'{country_name}_NO2_{date_start}',\n",
    "            region=country,\n",
    "            scale=1000,\n",
    "            maxPixels=1e13\n",
    "        )\n",
    "\n",
    "        try:\n",
    "            task.start()\n",
    "            print(f'{country_name}: The export task for {date_start} is ongoing, please check the results in Google Drive.')\n",
    "        except Exception as e:\n",
    "            print(f'Fail to submit task: {e}')"
   ]
  },
  {
   "cell_type": "markdown",
   "metadata": {},
   "source": [
    "#### 2) Call and Download Data"
   ]
  },
  {
   "cell_type": "code",
   "execution_count": null,
   "metadata": {},
   "outputs": [],
   "source": [
    "dates = specific_date('2023-01-01', '2025-01-01')\n",
    "len(dates) # 731\n",
    "\n",
    "# Download Ethiopia Data\n",
    "download_no2_country('Ethiopia', dates)\n",
    "\n",
    "# Download Iraq Data\n",
    "download_no2_country('Iraq', dates)"
   ]
  },
  {
   "cell_type": "markdown",
   "metadata": {},
   "source": [
    "## 2 Other Helper Functions"
   ]
  },
  {
   "cell_type": "markdown",
   "metadata": {},
   "source": [
    "### 2.1 Generate Meshes for filling features\n",
    "\n",
    "Generate meshes, from 2023-01-01 to 2024-12-31, one mesh for each day."
   ]
  },
  {
   "cell_type": "code",
   "execution_count": null,
   "metadata": {},
   "outputs": [
    {
     "name": "stdout",
     "output_type": "stream",
     "text": [
      "Complete Generating meshes for Addis Ababa!\n",
      "Complete Generating meshes for Baghdad!\n"
     ]
    }
   ],
   "source": [
    "import shutil\n",
    "from datetime import datetime, timedelta\n",
    "import fiona\n",
    "\n",
    "mesh_addis = data_root / \"mesh-grid\" / \"grid_addis_ababa.gpkg\"\n",
    "mesh_baghdad = data_root / \"mesh-grid\" / \"grid_baghdad.gpkg\"\n",
    "\n",
    "lyr_addis_name = fiona.listlayers(mesh_addis)[0]  # control layer number\n",
    "lyr_baghdad_name = fiona.listlayers(mesh_baghdad)[0]\n",
    "\n",
    "# start and end date\n",
    "start_date = datetime.strptime(\"2023-01-01\", \"%Y-%m-%d\")\n",
    "end_date = datetime.strptime(\"2024-12-31\", \"%Y-%m-%d\")\n",
    "\n",
    "addis_meshes_path = data_root / 'addis-empty-mesh-data'\n",
    "baghdad_meshes_path = data_root / 'baghdad-empty-mesh-data'\n",
    "\n",
    "addis_meshes_path.mkdir(exist_ok=True)\n",
    "baghdad_meshes_path.mkdir(exist_ok=True)\n",
    "\n",
    "delta = end_date - start_date\n",
    "days_count = delta.days + 1\n",
    "\n",
    "# For Addis Ababa\n",
    "for i in range(days_count):\n",
    "    current_date = start_date + timedelta(days=i)\n",
    "    date_str = current_date.strftime(\"%Y-%m-%d\")\n",
    "    filename = f\"addis-ababa-{date_str}.gpkg\"\n",
    "    dest_path = addis_meshes_path / filename\n",
    "\n",
    "    shutil.copy(mesh_addis, dest_path)\n",
    "\n",
    "print(f\"Complete Generating meshes for Addis Ababa!\")\n",
    "\n",
    "# For Baghdad\n",
    "for i in range(days_count):\n",
    "    current_date = start_date + timedelta(days=i)\n",
    "    date_str = current_date.strftime(\"%Y-%m-%d\")\n",
    "    filename = f\"baghdad-{date_str}.gpkg\"\n",
    "    dest_path = baghdad_meshes_path / filename\n",
    "\n",
    "    shutil.copy(mesh_baghdad, dest_path)\n",
    "\n",
    "\n",
    "print(f\"Complete Generating meshes for Baghdad!\")\n"
   ]
  },
  {
   "cell_type": "markdown",
   "metadata": {},
   "source": [
<<<<<<< HEAD
    "## Road network and POI data\n",
    "\n",
    "In this chapter, three parts are included:\n",
    "\n",
    "1. **Data Download.** Including code to download data from OpenStreetMap(OSM), [OSM Ethiopia](https://download.geofabrik.de/africa/ethiopia-latest-free.shp.zip) and [OSM Iraq](https://download.geofabrik.de/asia/iraq-latest-free.shp.zip).\n",
    "2. **Data Processing Pipeline.** Mainly includes **clipping** data that exceeds the interested boundary and aggregating data based on the synthesised mesh.\n",
    "3. **Data Visualization.** Generate the visualization of the aggregated data."
   ]
  },
  {
   "cell_type": "markdown",
   "metadata": {},
   "source": [
    "### OSM Data Download"
   ]
  },
  {
   "cell_type": "markdown",
   "metadata": {},
   "source": [
    "#### Install & import libraries, define folder structure"
=======
    "### 2.2 Generate Date Tables for Exploratory Data Analysis"
>>>>>>> 72db82fa
   ]
  },
  {
   "cell_type": "code",
<<<<<<< HEAD
   "execution_count": null,
   "metadata": {},
   "outputs": [],
   "source": [
    "import pandas as pd\n",
    "import osmnx as ox\n",
    "import geopandas as gpd\n",
    "from pathlib import Path\n",
    "import osm2geojson\n",
    "import requests\n",
    "import urllib3\n",
    "from shapely.geometry import Point"
   ]
  },
  {
   "cell_type": "code",
   "execution_count": null,
   "metadata": {},
   "outputs": [],
   "source": [
    "# Define base data directory and subfolders\n",
    "base_dir = Path(r\"C:\\Users\\Luis.ParraMorales\\OneDrive - Imperial College London\\Group Design Project\\Data\")\n",
    "folders = {\n",
    "    \"boundaries\": base_dir / \"boundaries\",\n",
    "    \"roads\":      base_dir / \"roads\",\n",
    "    \"industry\":   base_dir / \"industry\",\n",
    "    \"energy\":     base_dir / \"energy\",\n",
    "}\n",
    "for path in folders.values():\n",
    "    path.mkdir(parents=True, exist_ok=True)\n",
    "\n",
    "# OSMnx settings\n",
    "ox.settings.use_cache        = True\n",
    "ox.settings.log_console      = True\n",
    "ox.settings.requests_kwargs  = {\"verify\": False}"
   ]
  },
  {
   "cell_type": "markdown",
   "metadata": {},
   "source": [
    "#### Country/city boundaries (Ethiopia and Baghdad)"
   ]
  },
  {
   "cell_type": "code",
   "execution_count": null,
   "metadata": {},
   "outputs": [],
   "source": [
    "# Define queries\n",
    "areas = {\n",
    "    \"ethiopia\": \"Ethiopia, Africa\",\n",
    "    \"baghdad\":  \"Baghdad, Iraq\",\n",
    "}\n",
    "\n",
    "# Dictionary to hold geometry polygons\n",
    "boundaries = {}\n",
    "\n",
    "for name, query in areas.items():\n",
    "    print(f\"Fetching boundary for {name}...\")\n",
    "    gdf = ox.geocode_to_gdf(query)\n",
    "    poly = gdf.loc[0, \"geometry\"]\n",
    "    boundaries[name] = poly\n",
    "    # save as shapefile\n",
    "    out_fp = folders[\"boundaries\"] / f\"{name}_boundary.shp\"\n",
    "    gdf.to_file(out_fp)\n",
    "    print(f\"Saved boundary to {out_fp}\")"
   ]
  },
  {
   "cell_type": "markdown",
   "metadata": {},
   "source": [
    "#### Road networks"
   ]
  },
  {
   "cell_type": "code",
   "execution_count": null,
   "metadata": {},
   "outputs": [],
   "source": [
    "# Read Ethiopia subregions\n",
    "subregs = gpd.read_file(folders[\"boundaries\"] / \"ethiopia_subregions.gpkg\")\n",
    "\n",
    "# Define the road filter\n",
    "road_types = [\"motorway\",\"trunk\",\"primary\",\"secondary\",\"tertiary\"]\n",
    "filter_str = f'[\"highway\"~\"^({\"|\".join(road_types)})$\"]'\n",
    "\n",
    "ethi_roads_parts = []\n",
    "for _, row in subregs.iterrows():\n",
    "    region_name = row[\"region_name\"]\n",
    "    poly = row[\"geometry\"]\n",
    "    print(f\"Fetching roads for Ethiopia – {region_name}…\")\n",
    "    try:\n",
    "        G = ox.graph_from_polygon(poly, custom_filter=filter_str)\n",
    "        roads = ox.graph_to_gdfs(G, nodes=False, edges=True, fill_edge_geometry=True)\n",
    "        roads[\"region_name\"] = region_name\n",
    "        ethi_roads_parts.append(roads)\n",
    "    except Exception as e:\n",
    "        print(f\"   skipped {region_name}: {e}\")\n",
    "\n",
    "# Concatenate and save Ethiopia roads\n",
    "ethi_roads = pd.concat(ethi_roads_parts, ignore_index=True)\n",
    "out_fp_eth = folders[\"roads\"] / \"ethiopia_roads.shp\"\n",
    "ethi_roads.to_file(out_fp_eth)\n",
    "print(f\"Saved Ethiopia roads to {out_fp_eth}\")\n",
    "\n",
    "# Fetch Baghdad’s roads\n",
    "print(\"📥 Fetching roads for Baghdad…\")\n",
    "G_bag = ox.graph_from_place(\"Baghdad, Iraq\", custom_filter=filter_str)\n",
    "bag_roads = ox.graph_to_gdfs(G_bag, nodes=False, edges=True, fill_edge_geometry=True)\n",
    "out_fp_bag = folders[\"roads\"] / \"baghdad_roads.shp\"\n",
    "bag_roads.to_file(out_fp_bag)\n",
    "print(f\"Saved Baghdad roads to {out_fp_bag}\")"
   ]
  },
  {
   "cell_type": "markdown",
   "metadata": {},
   "source": [
    "#### Industrial features & power plants"
   ]
  },
  {
   "cell_type": "code",
   "execution_count": null,
   "metadata": {},
   "outputs": [],
   "source": [
    "# 1) SSL off & HTTP endpoints\n",
    "urllib3.disable_warnings(urllib3.exceptions.InsecureRequestWarning)\n",
    "ox.settings.requests_kwargs    = {\"verify\": False}\n",
    "ox.settings.nominatim_endpoint = \"http://nominatim.openstreetmap.org/search\"\n",
    "ox.settings.overpass_endpoint  = \"http://overpass-api.de/api/interpreter\"\n",
    "\n",
    "# 2) Ensure poi folder exists\n",
    "folders[\"poi\"] = folders.get(\"poi\", folders[\"industry\"].parent / \"poi\")\n",
    "folders[\"poi\"].mkdir(parents=True, exist_ok=True)\n",
    "\n",
    "# 3) Tags for POIs\n",
    "poi_tags = {\n",
    "    \"amenity\": [\n",
    "        \"bus_station\",\"bus_stop\",\"parking\",\"fuel\",\"marketplace\",\n",
    "        \"school\",\"college\",\"university\",\"hospital\",\"clinic\",\n",
    "        \"bank\",\"restaurant\",\"cafe\",\"fast_food\",\"bar\",\"police\",\"fire_station\"\n",
    "    ],\n",
    "    \"shop\": True,\n",
    "    \"highway\": [\"bus_stop\",\"bus_station\"],\n",
    "    \"railway\": [\"station\",\"halt\",\"tram_stop\"],\n",
    "    \"aeroway\": [\"aerodrome\",\"helipad\",\"terminal\"],\n",
    "    \"landuse\": [\"industrial\"],\n",
    "    \"man_made\": [\"works\",\"chimney\",\"storage_tank\"],\n",
    "    \"power\": [\"plant\",\"substation\",\"generator\",\"tower\",\"transformer\"],\n",
    "    \"office\": True,\n",
    "    \"craft\": True,\n",
    "    \"place\": [\"city\",\"town\",\"village\",\"suburb\",\"neighbourhood\",\"hamlet\"],\n",
    "}\n",
    "\n",
    "# 4) Ethiopia – loop per subregion\n",
    "subregs    = gpd.read_file(folders[\"boundaries\"] / \"ethiopia_subregions.gpkg\")\n",
    "ethi_parts = []\n",
    "\n",
    "for _, row in subregs.iterrows():\n",
    "    region = row[\"region_name\"]\n",
    "    poly   = row.geometry\n",
    "    print(f\"📥 Fetching POIs for Ethiopia – {region} …\")\n",
    "    try:\n",
    "        gdf = ox.features_from_polygon(poly, tags=poi_tags)\n",
    "        if gdf.empty:\n",
    "            continue\n",
    "        # convert all non-Points to centroids\n",
    "        gdf[\"geometry\"] = gdf.geometry.apply(\n",
    "            lambda g: g if isinstance(g, Point) else g.centroid\n",
    "        )\n",
    "        gdf[\"region_name\"] = region\n",
    "        ethi_parts.append(gdf)\n",
    "    except Exception as e:\n",
    "        print(f\"   Skipped {region}: {e}\")\n",
    "\n",
    "if ethi_parts:\n",
    "    ethi_pois = pd.concat(ethi_parts, ignore_index=True).set_crs(\"EPSG:4326\")\n",
    "    # drop duplicate columns\n",
    "    ethi_pois = ethi_pois.loc[:, ~ethi_pois.columns.duplicated()]\n",
    "    # drop any fixme column\n",
    "    for bad in [\"fixme\", \"FIXME\"]:\n",
    "        if bad in ethi_pois.columns:\n",
    "            ethi_pois = ethi_pois.drop(columns=bad)\n",
    "    out_eth = folders[\"poi\"] / \"ethiopia_pois.gpkg\"\n",
    "    ethi_pois.to_file(out_eth, driver=\"GPKG\")\n",
    "    print(f\"Saved Ethiopia POIs to {out_eth}\")\n",
    "else:\n",
    "    print(\"No Ethiopia POIs fetched.\")\n",
    "\n",
    "# 5) Baghdad – single call\n",
    "print(\"Fetching POIs for Baghdad …\")\n",
    "bag_poly = boundaries.get(\"baghdad\") or ox.geocode_to_gdf(\"Baghdad, Iraq\").geometry.iloc[0]\n",
    "\n",
    "try:\n",
    "    bag_pois = ox.features_from_polygon(bag_poly, tags=poi_tags)\n",
    "    bag_pois[\"geometry\"] = bag_pois.geometry.apply(\n",
    "        lambda g: g if isinstance(g, Point) else g.centroid\n",
    "    )\n",
    "    bag_pois[\"region_name\"] = \"Baghdad\"\n",
    "    # drop duplicate columns\n",
    "    bag_pois = bag_pois.loc[:, ~bag_pois.columns.duplicated()]\n",
    "    # drop any fixme column\n",
    "    if \"fixme\" in bag_pois.columns:\n",
    "        bag_pois = bag_pois.drop(columns=\"fixme\")\n",
    "    out_bag = folders[\"poi\"] / \"baghdad_pois.gpkg\"\n",
    "    bag_pois.to_file(out_bag, driver=\"GPKG\")\n",
    "    print(f\"Saved Baghdad POIs to {out_bag}\")\n",
    "except Exception as e:\n",
    "    print(f\"Failed to fetch Baghdad POIs: {e}\")"
   ]
  },
  {
   "cell_type": "markdown",
   "metadata": {},
   "source": [
    "#### Energy-grid components"
   ]
  },
  {
   "cell_type": "code",
   "execution_count": null,
   "metadata": {},
   "outputs": [],
   "source": [
    "# 1) Disable SSL verification & warnings, force HTTP endpoints\n",
    "urllib3.disable_warnings(urllib3.exceptions.InsecureRequestWarning)\n",
    "ox.settings.requests_kwargs    = {\"verify\": False}\n",
    "ox.settings.nominatim_endpoint = \"http://nominatim.openstreetmap.org/search\"\n",
    "ox.settings.overpass_endpoint  = \"http://overpass-api.de/api/interpreter\"\n",
    "\n",
    "# 2) Ensure energy folder exists\n",
    "folders[\"energy\"].mkdir(parents=True, exist_ok=True)\n",
    "\n",
    "# 3) Define tags for grid components\n",
    "grid_tags = {\n",
    "    \"power\": [\"line\", \"substation\", \"transformer\", \"tower\"]\n",
    "}\n",
    "\n",
    "# 4) Ethiopia – loop per admin_level=4 subregion\n",
    "subregs   = gpd.read_file(folders[\"boundaries\"] / \"ethiopia_subregions.gpkg\")\n",
    "eth_parts = []\n",
    "\n",
    "for _, row in subregs.iterrows():\n",
    "    region   = row[\"region_name\"]\n",
    "    poly     = row.geometry\n",
    "    print(f\"Fetching energy‐grid for Ethiopia – {region} …\")\n",
    "    try:\n",
    "        gdf = ox.features_from_polygon(poly, tags=grid_tags)\n",
    "        if gdf.empty:\n",
    "            continue\n",
    "        # tag the region\n",
    "        gdf[\"region_name\"] = region\n",
    "        # drop any duplicate columns\n",
    "        gdf = gdf.loc[:, ~gdf.columns.duplicated()]\n",
    "        # drop problematic 'fixme' field if present\n",
    "        for bad in [\"fixme\", \"FIXME\"]:\n",
    "            if bad in gdf.columns:\n",
    "                gdf = gdf.drop(columns=bad)\n",
    "        eth_parts.append(gdf)\n",
    "    except Exception as e:\n",
    "        print(f\"   Skipped {region}: {e}\")\n",
    "\n",
    "# 5) Save Ethiopia grid\n",
    "if eth_parts:\n",
    "    eth_grid = pd.concat(eth_parts, ignore_index=True).set_crs(\"EPSG:4326\")\n",
    "    out_eth = folders[\"energy\"] / \"ethiopia_energy_grid.gpkg\"\n",
    "    eth_grid.to_file(out_eth, driver=\"GPKG\")\n",
    "    print(f\"Saved Ethiopia energy grid to {out_eth}\")\n",
    "else:\n",
    "    print(\"No Ethiopia energy‐grid features fetched.\")\n",
    "\n",
    "# 6) Baghdad – single call\n",
    "print(\"Fetching energy‐grid for Baghdad …\")\n",
    "bag_poly = boundaries.get(\"baghdad\") or ox.geocode_to_gdf(\"Baghdad, Iraq\").geometry.iloc[0]\n",
    "\n",
    "try:\n",
    "    bag_gdf = ox.features_from_polygon(bag_poly, tags=grid_tags)\n",
    "    bag_gdf[\"region_name\"] = \"Baghdad\"\n",
    "    bag_gdf = bag_gdf.loc[:, ~bag_gdf.columns.duplicated()]\n",
    "    if \"fixme\" in bag_gdf.columns:\n",
    "        bag_gdf = bag_gdf.drop(columns=\"fixme\")\n",
    "    out_bag = folders[\"energy\"] / \"baghdad_energy_grid.gpkg\"\n",
    "    bag_gdf.to_file(out_bag, driver=\"GPKG\")\n",
    "    print(f\"Saved Baghdad energy grid to {out_bag}\")\n",
    "except Exception as e:\n",
    "    print(f\"Failed to fetch Baghdad energy‐grid: {e}\")"
=======
   "execution_count": 4,
   "metadata": {},
   "outputs": [
    {
     "name": "stdout",
     "output_type": "stream",
     "text": [
      "        Date    Weekday Ethiopia_Workday_Type Iraq_Workday_Type\n",
      "0 2023-01-01     Sunday              Weekends           Thu-Sun\n",
      "1 2023-01-02     Monday              Workdays       Mon-Tue-Wed\n",
      "2 2023-01-03    Tuesday              Workdays       Mon-Tue-Wed\n",
      "3 2023-01-04  Wednesday              Workdays       Mon-Tue-Wed\n",
      "4 2023-01-05   Thursday              Workdays           Thu-Sun\n",
      "5 2023-01-06     Friday              Workdays           Fri-Sat\n",
      "6 2023-01-07   Saturday              Weekends           Fri-Sat\n",
      "7 2023-01-08     Sunday              Weekends           Thu-Sun\n",
      "8 2023-01-09     Monday              Workdays       Mon-Tue-Wed\n",
      "9 2023-01-10    Tuesday              Workdays       Mon-Tue-Wed\n"
     ]
    }
   ],
   "source": [
    "# Generate Standard Date Table\n",
    "import pandas as pd\n",
    "\n",
    "# Generate date range\n",
    "date_range = pd.date_range(start='2023-01-01', end='2024-12-31', freq='D')\n",
    "df = pd.DataFrame({'Date': date_range})\n",
    "df['Weekday'] = df['Date'].dt.day_name()\n",
    "\n",
    "# Define Ethiopia workday type: \n",
    "# Mon-Fri -> \"Workdays\", Sat-Sun -> \"Weekends\"\n",
    "df['Ethiopia_Workday_Type'] = df['Weekday'].apply(\n",
    "    lambda x: \"Workdays\" if x in ['Monday', 'Tuesday', 'Wednesday', 'Thursday', 'Friday'] else \"Weekends\"\n",
    ")\n",
    "\n",
    "# Define Iraq workday type:\n",
    "# Mon-Tue-Wed -> 'Mon-Tue-Wed', Fri-Sat -> 'Fri-Sat', Thu-Sun -> 'Thu-Sun'\n",
    "iraq_workday_type = {\n",
    "    'Monday': 'Mon-Tue-Wed', 'Tuesday': 'Mon-Tue-Wed', 'Wednesday': 'Mon-Tue-Wed',\n",
    "    'Friday': 'Fri-Sat', 'Saturday': 'Fri-Sat',\n",
    "    'Thursday': 'Thu-Sun', 'Sunday': 'Thu-Sun'\n",
    "}\n",
    "df['Iraq_Workday_Type'] = df['Weekday'].map(iraq_workday_type)\n",
    "\n",
    "# Reorder columns\n",
    "df = df[['Date', 'Weekday', 'Ethiopia_Workday_Type', 'Iraq_Workday_Type']]\n",
    "df.to_csv(data_root / 'helper-files' / 'workday_type_2023_2024.csv', index=False, encoding='utf-8-sig')  # save the data if needed\n",
    "\n",
    "# Preview first few rows\n",
    "print(df.head(10))"
>>>>>>> 72db82fa
   ]
  }
 ],
 "metadata": {
  "kernelspec": {
   "display_name": "base",
   "language": "python",
   "name": "python3"
  },
  "language_info": {
   "codemirror_mode": {
    "name": "ipython",
    "version": 3
   },
   "file_extension": ".py",
   "mimetype": "text/x-python",
   "name": "python",
   "nbconvert_exporter": "python",
   "pygments_lexer": "ipython3",
   "version": "3.9.13"
  }
 },
 "nbformat": 4,
 "nbformat_minor": 2
}<|MERGE_RESOLUTION|>--- conflicted
+++ resolved
@@ -287,7 +287,68 @@
    "cell_type": "markdown",
    "metadata": {},
    "source": [
-<<<<<<< HEAD
+    "### 2.2 Generate Date Tables for Exploratory Data Analysis"
+   ]
+  },
+  {
+   "cell_type": "code",
+   "execution_count": 4,
+   "metadata": {},
+   "outputs": [
+    {
+     "name": "stdout",
+     "output_type": "stream",
+     "text": [
+      "        Date    Weekday Ethiopia_Workday_Type Iraq_Workday_Type\n",
+      "0 2023-01-01     Sunday              Weekends           Thu-Sun\n",
+      "1 2023-01-02     Monday              Workdays       Mon-Tue-Wed\n",
+      "2 2023-01-03    Tuesday              Workdays       Mon-Tue-Wed\n",
+      "3 2023-01-04  Wednesday              Workdays       Mon-Tue-Wed\n",
+      "4 2023-01-05   Thursday              Workdays           Thu-Sun\n",
+      "5 2023-01-06     Friday              Workdays           Fri-Sat\n",
+      "6 2023-01-07   Saturday              Weekends           Fri-Sat\n",
+      "7 2023-01-08     Sunday              Weekends           Thu-Sun\n",
+      "8 2023-01-09     Monday              Workdays       Mon-Tue-Wed\n",
+      "9 2023-01-10    Tuesday              Workdays       Mon-Tue-Wed\n"
+     ]
+    }
+   ],
+   "source": [
+    "# Generate Standard Date Table\n",
+    "import pandas as pd\n",
+    "\n",
+    "# Generate date range\n",
+    "date_range = pd.date_range(start='2023-01-01', end='2024-12-31', freq='D')\n",
+    "df = pd.DataFrame({'Date': date_range})\n",
+    "df['Weekday'] = df['Date'].dt.day_name()\n",
+    "\n",
+    "# Define Ethiopia workday type: \n",
+    "# Mon-Fri -> \"Workdays\", Sat-Sun -> \"Weekends\"\n",
+    "df['Ethiopia_Workday_Type'] = df['Weekday'].apply(\n",
+    "    lambda x: \"Workdays\" if x in ['Monday', 'Tuesday', 'Wednesday', 'Thursday', 'Friday'] else \"Weekends\"\n",
+    ")\n",
+    "\n",
+    "# Define Iraq workday type:\n",
+    "# Mon-Tue-Wed -> 'Mon-Tue-Wed', Fri-Sat -> 'Fri-Sat', Thu-Sun -> 'Thu-Sun'\n",
+    "iraq_workday_type = {\n",
+    "    'Monday': 'Mon-Tue-Wed', 'Tuesday': 'Mon-Tue-Wed', 'Wednesday': 'Mon-Tue-Wed',\n",
+    "    'Friday': 'Fri-Sat', 'Saturday': 'Fri-Sat',\n",
+    "    'Thursday': 'Thu-Sun', 'Sunday': 'Thu-Sun'\n",
+    "}\n",
+    "df['Iraq_Workday_Type'] = df['Weekday'].map(iraq_workday_type)\n",
+    "\n",
+    "# Reorder columns\n",
+    "df = df[['Date', 'Weekday', 'Ethiopia_Workday_Type', 'Iraq_Workday_Type']]\n",
+    "df.to_csv(data_root / 'helper-files' / 'workday_type_2023_2024.csv', index=False, encoding='utf-8-sig')  # save the data if needed\n",
+    "\n",
+    "# Preview first few rows\n",
+    "print(df.head(10))"
+   ]
+  },
+  {
+   "cell_type": "markdown",
+   "metadata": {},
+   "source": [
     "## Road network and POI data\n",
     "\n",
     "In this chapter, three parts are included:\n",
@@ -309,14 +370,10 @@
    "metadata": {},
    "source": [
     "#### Install & import libraries, define folder structure"
-=======
-    "### 2.2 Generate Date Tables for Exploratory Data Analysis"
->>>>>>> 72db82fa
-   ]
-  },
-  {
-   "cell_type": "code",
-<<<<<<< HEAD
+   ]
+  },
+  {
+   "cell_type": "code",
    "execution_count": null,
    "metadata": {},
    "outputs": [],
@@ -609,59 +666,6 @@
     "    print(f\"Saved Baghdad energy grid to {out_bag}\")\n",
     "except Exception as e:\n",
     "    print(f\"Failed to fetch Baghdad energy‐grid: {e}\")"
-=======
-   "execution_count": 4,
-   "metadata": {},
-   "outputs": [
-    {
-     "name": "stdout",
-     "output_type": "stream",
-     "text": [
-      "        Date    Weekday Ethiopia_Workday_Type Iraq_Workday_Type\n",
-      "0 2023-01-01     Sunday              Weekends           Thu-Sun\n",
-      "1 2023-01-02     Monday              Workdays       Mon-Tue-Wed\n",
-      "2 2023-01-03    Tuesday              Workdays       Mon-Tue-Wed\n",
-      "3 2023-01-04  Wednesday              Workdays       Mon-Tue-Wed\n",
-      "4 2023-01-05   Thursday              Workdays           Thu-Sun\n",
-      "5 2023-01-06     Friday              Workdays           Fri-Sat\n",
-      "6 2023-01-07   Saturday              Weekends           Fri-Sat\n",
-      "7 2023-01-08     Sunday              Weekends           Thu-Sun\n",
-      "8 2023-01-09     Monday              Workdays       Mon-Tue-Wed\n",
-      "9 2023-01-10    Tuesday              Workdays       Mon-Tue-Wed\n"
-     ]
-    }
-   ],
-   "source": [
-    "# Generate Standard Date Table\n",
-    "import pandas as pd\n",
-    "\n",
-    "# Generate date range\n",
-    "date_range = pd.date_range(start='2023-01-01', end='2024-12-31', freq='D')\n",
-    "df = pd.DataFrame({'Date': date_range})\n",
-    "df['Weekday'] = df['Date'].dt.day_name()\n",
-    "\n",
-    "# Define Ethiopia workday type: \n",
-    "# Mon-Fri -> \"Workdays\", Sat-Sun -> \"Weekends\"\n",
-    "df['Ethiopia_Workday_Type'] = df['Weekday'].apply(\n",
-    "    lambda x: \"Workdays\" if x in ['Monday', 'Tuesday', 'Wednesday', 'Thursday', 'Friday'] else \"Weekends\"\n",
-    ")\n",
-    "\n",
-    "# Define Iraq workday type:\n",
-    "# Mon-Tue-Wed -> 'Mon-Tue-Wed', Fri-Sat -> 'Fri-Sat', Thu-Sun -> 'Thu-Sun'\n",
-    "iraq_workday_type = {\n",
-    "    'Monday': 'Mon-Tue-Wed', 'Tuesday': 'Mon-Tue-Wed', 'Wednesday': 'Mon-Tue-Wed',\n",
-    "    'Friday': 'Fri-Sat', 'Saturday': 'Fri-Sat',\n",
-    "    'Thursday': 'Thu-Sun', 'Sunday': 'Thu-Sun'\n",
-    "}\n",
-    "df['Iraq_Workday_Type'] = df['Weekday'].map(iraq_workday_type)\n",
-    "\n",
-    "# Reorder columns\n",
-    "df = df[['Date', 'Weekday', 'Ethiopia_Workday_Type', 'Iraq_Workday_Type']]\n",
-    "df.to_csv(data_root / 'helper-files' / 'workday_type_2023_2024.csv', index=False, encoding='utf-8-sig')  # save the data if needed\n",
-    "\n",
-    "# Preview first few rows\n",
-    "print(df.head(10))"
->>>>>>> 72db82fa
    ]
   }
  ],
